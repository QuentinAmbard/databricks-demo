# Databricks notebook source
dbutils.widgets.dropdown("reset_all_data", "false", ["true", "false"], "Reset all data")

# COMMAND ----------

# DBTITLE 1,Package imports
from pyspark.sql.functions import rand, input_file_name, from_json, col
from pyspark.sql.types import *
 
from pyspark.ml.feature import StringIndexer, StandardScaler, VectorAssembler
from pyspark.ml import Pipeline

#ML import
from pyspark.ml.classification import GBTClassifier
from pyspark.ml.evaluation import BinaryClassificationEvaluator
from pyspark.ml.tuning import ParamGridBuilder, CrossValidator
from pyspark.mllib.evaluation import MulticlassMetrics
from mlflow.utils.file_utils import TempDir
import mlflow.spark
import mlflow
import seaborn as sn
import pandas as pd
import matplotlib.pyplot as plt

from time import sleep
import re

# COMMAND ----------

# DBTITLE 1,Mount S3 bucket containing sensor data
aws_bucket_name = "quentin-demo-resources"
mount_name = "quentin-demo-resources"

try:
  dbutils.fs.ls("/mnt/%s" % mount_name)
except:
  print("bucket isn't mounted, mounting the demo bucket under %s" % mount_name)
  dbutils.fs.mount("s3a://%s" % aws_bucket_name, "/mnt/%s" % mount_name)

# COMMAND ----------

# DBTITLE 1,Create User-Specific database
<<<<<<< HEAD

=======
>>>>>>> 347b7e66
current_user = dbutils.notebook.entry_point.getDbutils().notebook().getContext().tags().apply('user')
print("Created variables:")
print("current_user: {}".format(current_user))
dbName = re.sub(r'\W+', '_', current_user)
path = "/Users/{}/demo".format(current_user)
dbutils.widgets.text("path", path, "path")
dbutils.widgets.text("dbName", dbName, "dbName")
print("path (default path): {}".format(path))
spark.sql("""create database if not exists {} LOCATION '{}/global_demo/tables' """.format(dbName, path))
spark.sql("""USE {}""".format(dbName))
<<<<<<< HEAD
print("using database {}".format(dbName))
=======
print("dbName (using database): {}".format(dbName))
>>>>>>> 347b7e66

# COMMAND ----------

# DBTITLE 1,Reset tables in user's database
tables = ["turbine_bronze", "turbine_silver", "turbine_gold", "turbine_power", "turbine_schema_evolution"]
reset_all = dbutils.widgets.get("reset_all_data") == "true" or any([not spark.catalog._jcatalog.tableExists(table) for table in ["turbine_power"]])
if reset_all:
  print("resetting data")
  for table in tables:
    spark.sql("""drop table if exists {}.{}""".format(dbName, table))
    
#   spark.sql("""drop database if exists {} CASCADE""".format(dbName))
  spark.sql("""create database if not exists {} LOCATION '{}/tables' """.format(dbName, path))
  dbutils.fs.rm(path+"/turbine/bronze/", True)
  dbutils.fs.rm(path+"/turbine/silver/", True)
  dbutils.fs.rm(path+"/turbine/gold/", True)
  dbutils.fs.rm(path+"/turbine/_checkpoint", True)
      
  spark.read.format("json") \
            .schema("turbine_id bigint, date timestamp, power float, wind_speed float, theoretical_power_curve float, wind_direction float") \
            .load("/mnt/quentin-demo-resources/turbine/power/raw") \
       .write.format("delta").mode("overwrite").save(path+"/turbine/power/bronze/data")
  
  spark.sql("create table if not exists turbine_power using delta location '"+path+"/turbine/power/bronze/data'")
  
  # Create Gold Table containing "Labels"
  spark.sql("create table if not exists turbine_status_gold (id int, status string) using delta")
  spark.sql("""
  COPY INTO turbine_status_gold
    FROM '/mnt/quentin-demo-resources/turbine/status'
    FILEFORMAT = PARQUET;
  """)
  
else:
  print("loaded without data reset")

  
# Define the default checkpoint location to avoid managing that per stream and making it easier. In production it can be better to set the location at a stream level.
spark.conf.set("spark.sql.streaming.checkpointLocation", path+"/turbine/_checkpoint")

#Allow schema inference for auto loader
spark.conf.set("spark.databricks.cloudFiles.schemaInference.enabled", "true")

# COMMAND ----------

# DBTITLE 1,Create "gold" tables for autoML(remove ID/Timestamp columns) and ML purposes
if reset_all:
  dataset = spark.read.load("/mnt/quentin-demo-resources/turbine/gold-data-for-ml")
<<<<<<< HEAD
  selected_features = ["AN3", "AN4", "AN5", "AN6", "AN7", "AN8", "AN9", "AN10", "Speed", "Torque", "status"]
  
  # IN CASE YOU'D LIKE TO JUMP DIRECTLY TO AutoML AFTER INGESTION/DATA-ENGINEERING DEMO
  df = dataset.select(*selected_features)
=======
  selected_features = ["AN3", "AN4", "AN5", "AN6", "AN7", "AN8", "AN9", "AN10", "Speed", "status"]
  
  # IN CASE YOU'D LIKE TO JUMP DIRECTLY TO AutoML AFTER INGESTION/DATA-ENGINEERING DEMO
  df = dataset.select(*selected_features).dropna()
>>>>>>> 347b7e66
  df.write \
    .format("delta") \
    .save(f"{path}/turbine/gold/automl_data")
  
  spark.sql("DROP TABLE IF EXISTS turbine_gold_for_automl")
  spark.sql(f"""CREATE TABLE turbine_gold_for_automl
  LOCATION '{path}/turbine/gold/automl_data'
  """)
  
  # Create "Gold" table for ML purpose and demo
  spark.sql("DROP TABLE IF EXISTS turbine_gold_for_ml")
  spark.sql(f"""CREATE TABLE turbine_gold_for_ml
  LOCATION '/mnt/quentin-demo-resources/turbine/gold-data-for-ml'
  """)<|MERGE_RESOLUTION|>--- conflicted
+++ resolved
@@ -40,10 +40,6 @@
 # COMMAND ----------
 
 # DBTITLE 1,Create User-Specific database
-<<<<<<< HEAD
-
-=======
->>>>>>> 347b7e66
 current_user = dbutils.notebook.entry_point.getDbutils().notebook().getContext().tags().apply('user')
 print("Created variables:")
 print("current_user: {}".format(current_user))
@@ -54,11 +50,7 @@
 print("path (default path): {}".format(path))
 spark.sql("""create database if not exists {} LOCATION '{}/global_demo/tables' """.format(dbName, path))
 spark.sql("""USE {}""".format(dbName))
-<<<<<<< HEAD
-print("using database {}".format(dbName))
-=======
 print("dbName (using database): {}".format(dbName))
->>>>>>> 347b7e66
 
 # COMMAND ----------
 
@@ -107,17 +99,10 @@
 # DBTITLE 1,Create "gold" tables for autoML(remove ID/Timestamp columns) and ML purposes
 if reset_all:
   dataset = spark.read.load("/mnt/quentin-demo-resources/turbine/gold-data-for-ml")
-<<<<<<< HEAD
-  selected_features = ["AN3", "AN4", "AN5", "AN6", "AN7", "AN8", "AN9", "AN10", "Speed", "Torque", "status"]
-  
-  # IN CASE YOU'D LIKE TO JUMP DIRECTLY TO AutoML AFTER INGESTION/DATA-ENGINEERING DEMO
-  df = dataset.select(*selected_features)
-=======
   selected_features = ["AN3", "AN4", "AN5", "AN6", "AN7", "AN8", "AN9", "AN10", "Speed", "status"]
   
   # IN CASE YOU'D LIKE TO JUMP DIRECTLY TO AutoML AFTER INGESTION/DATA-ENGINEERING DEMO
   df = dataset.select(*selected_features).dropna()
->>>>>>> 347b7e66
   df.write \
     .format("delta") \
     .save(f"{path}/turbine/gold/automl_data")
